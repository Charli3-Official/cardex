import time

import pytest

from cardex import MinswapDJEDiUSDStableState
from cardex import MinswapDJEDUSDCStableState
from cardex import MinswapDJEDUSDMStableState
from cardex import SundaeSwapV3CPPState
from cardex import WingRidersSSPState
<<<<<<< HEAD
=======

# from cardex.backend.dbsync import get_pool_utxos
from cardex.backend.dbsync.pools import get_pool_utxos
>>>>>>> 23492765
from cardex.dexs.amm.amm_base import AbstractPoolState
from cardex.dexs.ob.ob_base import AbstractOrderBookState
from cardex.dexs.core.errors import InvalidLPError
from cardex.dexs.core.errors import InvalidPoolError
from cardex.dexs.core.errors import NoAssetsError
from cardex.dexs.core.errors import NotAPoolError

MALFORMED_CBOR = {
    "fadbbeb0012ae3864927e523f73048b22fba71d8be6f6a1336561363d3ec0b71",
    "9769d480c4022b36d62a16c7cea8037da7dc1197110a44e3e45104c27577d640",
    "0f6b5410f69646ccd94db7574b02a55e442e008dcdd1e0aceda7aa59d8b7c9ff",
    "44acc41c20c2a25e1f1bcdb0bfeb88d92e26af00d3246f9a163c0b33b2339986",
    "87e8e234b46a2bff09d88b308f7fec72954fc3689d99a093a02d970c3939191d",
    "c503c645047674f62a590164eab4c56f0e2af53fe579ef27c16b1a2ce60cc261",
    "5d0565927717a6de040c33f7b603d416935a24911c5376e3a81d1f74b339f15a",
}


def test_pools_script_version(dex: AbstractPoolState, subtests):
    if issubclass(dex, AbstractOrderBookState):
        return

<<<<<<< HEAD
    selector = dex.pool_selector
    result = AbstractPoolState.get_backend().get_pool_utxos(
        limit=1, historical=False, **selector.to_dict()
    )
=======
    selector = dex.pool_selector()
    result = get_pool_utxos(limit=1, historical=False, **selector.model_dump())
>>>>>>> 23492765

    counts = 0
    for pool in result:
        try:
            dex.model_validate(pool.model_dump())
            counts += 1
        except (InvalidLPError, NoAssetsError, InvalidPoolError):
            pass
        except:
            raise


def test_parse_pools(dex: AbstractPoolState, run_slow: bool, subtests):
    if issubclass(dex, AbstractOrderBookState):
        return

    selector = dex.pool_selector()
    limit = 20000 if run_slow else 100
<<<<<<< HEAD
    result = AbstractPoolState.get_backend().get_pool_utxos(
        limit=limit, historical=False, **selector.to_dict()
    )
=======
    result = get_pool_utxos(limit=limit, historical=False, **selector.model_dump())
>>>>>>> 23492765

    counts = 0
    for pool in result:
        try:
            dex.model_validate(pool.model_dump())
            counts += 1
        except (InvalidLPError, NoAssetsError, InvalidPoolError):
            pass
        except NotAPoolError as e:
            # Known failures due to malformed data
            if pool.tx_hash in MALFORMED_CBOR:
                pass
            else:
                raise
        except:
            raise

    assert counts < 20000
    if dex in [
        MinswapDJEDiUSDStableState,
        MinswapDJEDUSDCStableState,
        MinswapDJEDUSDMStableState,
    ]:
        assert counts == 1
    elif dex == WingRidersSSPState:
        assert counts == 3
    elif dex == SundaeSwapV3CPPState:
        assert counts > 30
    else:
        assert counts > 40<|MERGE_RESOLUTION|>--- conflicted
+++ resolved
@@ -7,12 +7,6 @@
 from cardex import MinswapDJEDUSDMStableState
 from cardex import SundaeSwapV3CPPState
 from cardex import WingRidersSSPState
-<<<<<<< HEAD
-=======
-
-# from cardex.backend.dbsync import get_pool_utxos
-from cardex.backend.dbsync.pools import get_pool_utxos
->>>>>>> 23492765
 from cardex.dexs.amm.amm_base import AbstractPoolState
 from cardex.dexs.ob.ob_base import AbstractOrderBookState
 from cardex.dexs.core.errors import InvalidLPError
@@ -35,15 +29,10 @@
     if issubclass(dex, AbstractOrderBookState):
         return
 
-<<<<<<< HEAD
     selector = dex.pool_selector
     result = AbstractPoolState.get_backend().get_pool_utxos(
         limit=1, historical=False, **selector.to_dict()
     )
-=======
-    selector = dex.pool_selector()
-    result = get_pool_utxos(limit=1, historical=False, **selector.model_dump())
->>>>>>> 23492765
 
     counts = 0
     for pool in result:
@@ -62,13 +51,9 @@
 
     selector = dex.pool_selector()
     limit = 20000 if run_slow else 100
-<<<<<<< HEAD
     result = AbstractPoolState.get_backend().get_pool_utxos(
         limit=limit, historical=False, **selector.to_dict()
     )
-=======
-    result = get_pool_utxos(limit=limit, historical=False, **selector.model_dump())
->>>>>>> 23492765
 
     counts = 0
     for pool in result:
