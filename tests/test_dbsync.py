import pytest

from cardex import MinswapCPPState
from cardex import MinswapDJEDiUSDStableState
from cardex import MinswapDJEDUSDCStableState
<<<<<<< HEAD
from cardex import MinswapDJEDUSDMStableState
from cardex import MuesliSwapCLPState
from cardex import MuesliSwapCPPState
from cardex import SpectrumCPPState
from cardex import SundaeSwapCPPState
from cardex import VyFiCPPState
from cardex import WingRidersCPPState
=======
>>>>>>> 50007dc5
from cardex import WingRidersSSPState
from cardex.backend.dbsync import get_cancel_utxos
from cardex.backend.dbsync import get_historical_order_utxos
from cardex.backend.dbsync import get_pool_in_tx
from cardex.backend.dbsync import get_pool_utxos
from cardex.backend.dbsync import last_block
from cardex.dexs.amm.amm_base import AbstractPoolState
<<<<<<< HEAD

DEXS: list[AbstractPoolState] = [
    GeniusYieldOrderState,
    MinswapCPPState,
    MinswapDJEDiUSDStableState,
    MinswapDJEDUSDCStableState,
    MinswapDJEDUSDMStableState,
    MuesliSwapCPPState,
    SpectrumCPPState,
    SundaeSwapCPPState,
    VyFiCPPState,
    WingRidersCPPState,
    WingRidersSSPState,
]
=======
from cardex.dexs.ob.ob_base import AbstractOrderBookState
>>>>>>> 50007dc5


@pytest.mark.parametrize("n_blocks", range(1, 5))
def test_last_blocks(n_blocks: int):
    result = last_block(n_blocks)

    assert len(result) == n_blocks


@pytest.mark.parametrize(
    "n_blocks",
    range(1, 14, 2),
    ids=[f"blocks={2**n}" for n in range(1, 14, 2)],
)
def test_last_blocks(n_blocks: int, benchmark):
    result = benchmark(last_block, 2**n_blocks)


def test_get_pool_utxos(dex: AbstractPoolState, run_slow: bool, benchmark):
    if issubclass(dex, AbstractOrderBookState):
        return

    selector = dex.pool_selector
    limit = 10000 if run_slow else 100
    result = benchmark(
        get_pool_utxos,
        limit=limit,
        historical=False,
        **selector.to_dict(),
    )

    assert len(result) < 9000
    if dex in [
        MinswapDJEDiUSDStableState,
        MinswapDJEDUSDCStableState,
        MinswapDJEDUSDMStableState,
    ]:
        assert len(result) == 1
    elif dex == WingRidersSSPState:
        assert len(result) == 2
    else:
        assert len(result) > 50


def test_get_pool_script_version(dex: AbstractPoolState, benchmark):
    if issubclass(dex, AbstractOrderBookState):
        return

    selector = dex.pool_selector
    result = benchmark(
        get_pool_utxos,
        limit=1,
        historical=False,
        **selector.to_dict(),
    )
    if dex.dex in ["Spectrum"] or dex in [
        MinswapDJEDiUSDStableState,
        MinswapDJEDUSDCStableState,
        MinswapDJEDUSDMStableState,
    ]:
        assert result[0].plutus_v2
    else:
        assert not result[0].plutus_v2


def test_get_orders(dex: AbstractPoolState, run_slow: bool, benchmark):
    if issubclass(dex, AbstractOrderBookState):
        return

    limit = 10 if run_slow else 1000

    order_selector = dex.order_selector
    result = benchmark(
        get_historical_order_utxos,
        stake_addresses=order_selector,
        limit=limit,
    )


@pytest.mark.parametrize(
    "tx_hash",
    ["ec77a0fcbbe03e3ab04f609dc95eb731334c8508a2c03b00c31c8de89688e04b"],
)
def test_get_pool_in_tx(tx_hash):
    selector = MinswapCPPState.pool_selector
    tx = get_pool_in_tx(tx_hash=tx_hash, **selector.to_dict())

    assert len(tx) > 0<|MERGE_RESOLUTION|>--- conflicted
+++ resolved
@@ -3,16 +3,6 @@
 from cardex import MinswapCPPState
 from cardex import MinswapDJEDiUSDStableState
 from cardex import MinswapDJEDUSDCStableState
-<<<<<<< HEAD
-from cardex import MinswapDJEDUSDMStableState
-from cardex import MuesliSwapCLPState
-from cardex import MuesliSwapCPPState
-from cardex import SpectrumCPPState
-from cardex import SundaeSwapCPPState
-from cardex import VyFiCPPState
-from cardex import WingRidersCPPState
-=======
->>>>>>> 50007dc5
 from cardex import WingRidersSSPState
 from cardex.backend.dbsync import get_cancel_utxos
 from cardex.backend.dbsync import get_historical_order_utxos
@@ -20,24 +10,7 @@
 from cardex.backend.dbsync import get_pool_utxos
 from cardex.backend.dbsync import last_block
 from cardex.dexs.amm.amm_base import AbstractPoolState
-<<<<<<< HEAD
-
-DEXS: list[AbstractPoolState] = [
-    GeniusYieldOrderState,
-    MinswapCPPState,
-    MinswapDJEDiUSDStableState,
-    MinswapDJEDUSDCStableState,
-    MinswapDJEDUSDMStableState,
-    MuesliSwapCPPState,
-    SpectrumCPPState,
-    SundaeSwapCPPState,
-    VyFiCPPState,
-    WingRidersCPPState,
-    WingRidersSSPState,
-]
-=======
 from cardex.dexs.ob.ob_base import AbstractOrderBookState
->>>>>>> 50007dc5
 
 
 @pytest.mark.parametrize("n_blocks", range(1, 5))
