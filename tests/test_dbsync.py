--- conflicted
+++ resolved
@@ -1,5 +1,4 @@
 import pytest
-<<<<<<< HEAD
 from cardex.backend.dbsync import DbsyncBackend
 from cardex import (
     MinswapCPPState,
@@ -10,20 +9,6 @@
     SundaeSwapV3CPPState,
     WingRidersSSPState,
 )
-=======
-
-from cardex import MinswapCPPState
-from cardex import MinswapDJEDiUSDStableState
-from cardex import MinswapDJEDUSDCStableState
-from cardex import MinswapDJEDUSDMStableState
-from cardex import MinswapV2CPPState
-from cardex import SundaeSwapV3CPPState
-from cardex import WingRidersSSPState
-from cardex.backend.dbsync.orders import get_cancel_utxos
-from cardex.backend.dbsync.orders import get_historical_order_utxos
-from cardex.backend.dbsync.pools import get_pool_utxos
-from cardex.backend.dbsync.utils import last_block
->>>>>>> 23492765
 from cardex.dexs.amm.amm_base import AbstractPoolState
 from cardex.dexs.ob.ob_base import AbstractOrderBookState
 
@@ -58,7 +43,6 @@
     result = benchmark(backend.last_block, 2**n_blocks)
 
 
-<<<<<<< HEAD
 def test_get_pool_utxos(dex: AbstractPoolState, run_slow: bool, benchmark):
     if issubclass(dex, AbstractOrderBookState):
         return
@@ -87,8 +71,6 @@
         assert len(result) > 40
 
 
-=======
->>>>>>> 23492765
 def test_get_pool_script_version(dex: AbstractPoolState, benchmark):
     if issubclass(dex, AbstractOrderBookState):
         return
@@ -109,7 +91,6 @@
     ]:
         assert result[0].plutus_v2
     else:
-<<<<<<< HEAD
         assert not result[0].plutus_v2
 
 
@@ -134,7 +115,4 @@
 def test_get_pool_in_tx(tx_hash):
     selector = MinswapCPPState.pool_selector
     tx = backend.get_pool_in_tx(tx_hash=tx_hash, **selector.to_dict())
-    assert len(tx) > 0
-=======
-        assert not result[0].plutus_v2
->>>>>>> 23492765
+    assert len(tx) > 0