# noqa
import os
from datetime import datetime
from threading import Lock

import psycopg_pool
from dotenv import load_dotenv
from psycopg.rows import dict_row
from pycardano import Address

from cardex.dataclasses.models import BlockList
from cardex.dataclasses.models import PoolStateList
from cardex.dataclasses.models import ScriptReference
from cardex.dataclasses.models import SwapTransactionList

load_dotenv()

lock = Lock()

POOL = None

DBSYNC_USER = os.environ.get("DBSYNC_USER", None)
DBSYNC_PASS = os.environ.get("DBSYNC_PASS", None)
DBSYNC_HOST = os.environ.get("DBSYNC_HOST", None)
DBSYNC_PORT = os.environ.get("DBSYNC_PORT", None)


def get_dbsync_pool() -> psycopg_pool.ConnectionPool:
    """Get a postgres connection."""
    global POOL  # noqa
    with lock:
        if POOL is None:
            conninfo = (
                f"host={DBSYNC_HOST} port={DBSYNC_PORT} dbname=cexplorer "
                + f"user={DBSYNC_USER} password={DBSYNC_PASS}"
            )
            POOL = psycopg_pool.ConnectionPool(
                conninfo=conninfo,
                open=False,
                min_size=1,
                max_size=10,
                max_idle=10,
                reconnect_timeout=10,
                max_lifetime=60,
                check=psycopg_pool.ConnectionPool.check_connection,
            )
            POOL.open()
            POOL.wait()
    return POOL


def db_query(query: str, args: tuple | None = None) -> list[tuple]:
    """Fetch results from a query."""
    with get_dbsync_pool().connection() as conn:  # noqa: SIM117
        with conn.cursor(row_factory=dict_row) as cursor:
            # with conn.cursor() as cursor:
            cursor.execute(query, args)
            return cursor.fetchall()


POOL_SELECTOR = """
SELECT txo.address,
ENCODE(tx.hash, 'hex') as "tx_hash",
txo.index as "tx_index",
EXTRACT(
	epoch
	FROM block.time
)::INTEGER AS "block_time",
tx.block_index as "block_index",
ENCODE(block.hash,'hex') as "block_hash",
ENCODE(datum.hash,'hex') as "datum_hash",
ENCODE(datum.bytes,'hex') as "datum_cbor",
COALESCE (
    json_build_object('lovelace',txo.value::TEXT)::jsonb || (
        SELECT json_agg(
            json_build_object(
                CONCAT(encode(ma.policy, 'hex'), encode(ma.name, 'hex')),
                mto.quantity::TEXT
            )
        )
        FROM ma_tx_out mto
        JOIN multi_asset ma ON (mto.ident = ma.id)
        WHERE mto.tx_out_id = txo.id
    )::jsonb,
    jsonb_build_array(json_build_object('lovelace',txo.value::TEXT)::jsonb)
) AS "assets",
(txo.inline_datum_id IS NOT NULL OR txo.reference_script_id IS NOT NULL) as "plutus_v2"
"""


def get_pool_utxos(
    assets: list[str] | None = None,
    addresses: list[str] | None = None,
    limit: int = 1000,
    page: int = 0,
    historical: bool = True,
) -> PoolStateList:
    """Get transactions by policy or address."""
    error_msg = "Either policies or addresses must be defined, not both."
    if assets is None and addresses is None:
        raise ValueError(error_msg)

    if assets is not None and addresses is not None:
        raise ValueError(error_msg)

    # Use the pool selector to format the output
    datum_selector = POOL_SELECTOR

    # If assets are specified, select assets
    if assets is not None:
        datum_selector += """FROM (
    SELECT ma.policy, ma.name, ma.id
    FROM multi_asset ma
    WHERE policy = ANY(%(policies)b) AND name = ANY(%(names)b)
) as ma
JOIN ma_tx_out mtxo ON ma.id = mtxo.ident
LEFT JOIN tx_out txo ON mtxo.tx_out_id = txo.id
"""

    # If address is specified, select addresses
    else:
        datum_selector += """FROM (
    SELECT *
    FROM tx_out
    WHERE tx_out.payment_cred = ANY(%(addresses)b)
) as txo"""

    datum_selector += """
LEFT JOIN tx ON txo.tx_id = tx.id
LEFT JOIN datum ON txo.data_hash = datum.hash
LEFT JOIN block ON tx.block_id = block.id"""

    if not historical:
        datum_selector += """
LEFT JOIN tx_in ON tx_in.tx_out_id = txo.tx_id AND tx_in.tx_out_index = txo.index
WHERE tx_in.tx_in_id IS NULL AND datum.hash IS NOT NULL
"""
    else:
        datum_selector += """
WHERE datum.hash IS NOT NULL
"""

    datum_selector += """
LIMIT %(limit)s
OFFSET %(offset)s
"""

    values = {"limit": limit, "offset": page * limit}
    if assets is not None:
        values.update({"policies": [bytes.fromhex(p[:56]) for p in assets]})
        values.update({"names": [bytes.fromhex(p[56:]) for p in assets]})

    elif addresses is not None:
        values.update(
            {"addresses": [Address.decode(a).payment_part.payload for a in addresses]},
        )

    r = db_query(datum_selector, values)

    return PoolStateList.model_validate(r)


def get_pool_in_tx(
    tx_hash: str,
    assets: list[str] | None = None,
    addresses: list[str] | None = None,
) -> PoolStateList:
    """Get transactions by policy or address."""
    error_msg = "Either policies or addresses must be defined, not both."
    if assets is None and addresses is None:
        raise ValueError(error_msg)

    if assets is not None and addresses is not None:
        raise ValueError(error_msg)

    # Use the pool selector to format the output
    datum_selector = POOL_SELECTOR

    # If assets are specified, select assets
    if assets is not None:
        datum_selector += """FROM (
    SELECT ma.policy, ma.name, ma.id
    FROM multi_asset ma
    WHERE policy = ANY(%(policies)b) AND name = ANY(%(names)b)
) as ma
JOIN ma_tx_out mtxo ON ma.id = mtxo.ident
LEFT JOIN tx_out txo ON mtxo.tx_out_id = txo.id
"""

    # If address is specified, select addresses
    else:
        datum_selector += """FROM (
    SELECT *
    FROM tx_out
    WHERE tx_out.payment_cred = ANY(%(addresses)b)
) as txo"""

    datum_selector += """
LEFT JOIN tx ON txo.tx_id = tx.id
LEFT JOIN datum ON txo.data_hash = datum.hash
LEFT JOIN block ON tx.block_id = block.id
WHERE datum.hash IS NOT NULL AND tx.hash = DECODE(%(tx_hash)s, 'hex')
"""

    values = {"tx_hash": tx_hash}
    if assets is not None:
        values.update({"policies": [bytes.fromhex(p[:56]) for p in assets]})
        values.update({"names": [bytes.fromhex(p[56:]) for p in assets]})

    elif addresses is not None:
        values.update(
            {"addresses": [Address.decode(a).payment_part.payload for a in addresses]},
        )

    r = db_query(datum_selector, values)

    return PoolStateList.model_validate(r)


def last_block(last_n_blocks: int = 2) -> BlockList:
    """Get the last n blocks."""
    r = db_query(
        """
SELECT epoch_slot_no,
block_no,
tx_count,
EXTRACT(
	epoch
	FROM block.time
)::INTEGER AS "block_time"
FROM block
WHERE block_no IS NOT null
ORDER BY block_no DESC
LIMIT %(last_n_blocks)s""",
        {"last_n_blocks": last_n_blocks},
    )
    return BlockList.model_validate(r)


def get_pool_utxos_in_block(block_no: int) -> PoolStateList:
    """Get pool utxos in block."""
    # Use this for gathering all assets for multiple addresses
    datum_selector = (
        POOL_SELECTOR
        + """
FROM tx_out txo
LEFT JOIN tx ON txo.tx_id = tx.id
LEFT JOIN datum ON txo.data_hash = datum.hash
LEFT JOIN block ON tx.block_id = block.id
WHERE block.block_no = %(block_no)s AND datum.hash IS NOT NULL
"""
    )
    r = db_query(datum_selector, {"block_no": block_no})

    return PoolStateList.model_validate(r)


def get_script_from_address(address: Address) -> ScriptReference:
    SCRIPT_SELECTOR = """
SELECT ENCODE(tx.hash, 'hex') as "tx_hash",
tx_out.index as "tx_index",
tx_out.address,
ENCODE(datum.hash,'hex') as "datum_hash",
ENCODE(datum.bytes,'hex') as "datum_cbor",
COALESCE (
    json_build_object('lovelace',tx_out.value::TEXT)::jsonb || (
        SELECT json_agg(
            json_build_object(
                CONCAT(encode(ma.policy, 'hex'), encode(ma.name, 'hex')),
                mto.quantity::TEXT
            )
        )
        FROM ma_tx_out mto
        JOIN multi_asset ma ON (mto.ident = ma.id)
        WHERE mto.tx_out_id = tx_out.id
    )::jsonb,
    jsonb_build_array(json_build_object('lovelace',tx_out.value::TEXT)::jsonb)
) AS "assets",
ENCODE(s.bytes, 'hex') as "script"
FROM script s
LEFT JOIN tx_out ON s.id = tx_out.reference_script_id
LEFT JOIN tx ON tx.id = tx_out.tx_id
LEFT JOIN datum ON tx_out.inline_datum_id = datum.id
LEFT JOIN block on block.id = tx.block_id
WHERE s.hash = %(address)b
ORDER BY block.time DESC
<<<<<<< HEAD
LIMIT 1
"""
    r = db_query(SCRIPT_SELECTOR, {"address": address.payment_part.payload})

    if r[0]["assets"] is not None and r[0]["assets"][0]["lovelace"] is None:
        r[0]["assets"] = None

    return ScriptReference.model_validate(r[0])


def get_datum_from_address(address: Address) -> ScriptReference:
    SCRIPT_SELECTOR = """
SELECT ENCODE(tx.hash, 'hex') as "tx_hash",
tx_out.index as "tx_index",
tx_out.address,
ENCODE(datum.hash,'hex') as "datum_hash",
ENCODE(datum.bytes,'hex') as "datum_cbor",
COALESCE (
    json_build_object('lovelace',tx_out.value::TEXT)::jsonb || (
        SELECT json_agg(
            json_build_object(
                CONCAT(encode(ma.policy, 'hex'), encode(ma.name, 'hex')),
                mto.quantity::TEXT
            )
        )
        FROM ma_tx_out mto
        JOIN multi_asset ma ON (mto.ident = ma.id)
        WHERE mto.tx_out_id = tx_out.id
    )::jsonb,
    jsonb_build_array(json_build_object('lovelace',tx_out.value::TEXT)::jsonb)
) AS "assets",
ENCODE(s.bytes, 'hex') as "script"
FROM tx_out
LEFT JOIN tx ON tx.id = tx_out.tx_id
LEFT JOIN datum ON tx_out.inline_datum_id = datum.id
LEFT JOIN block on block.id = tx.block_id
LEFT JOIN script s ON s.id = tx_out.reference_script_id
WHERE tx_out.payment_cred = %(address)b
AND tx_out.inline_datum_id IS NOT NULL
ORDER BY block.time DESC
=======
>>>>>>> fd7bd271
LIMIT 1
"""
    r = db_query(SCRIPT_SELECTOR, {"address": address.payment_part.payload})

    if r[0]["assets"] is not None and r[0]["assets"][0]["lovelace"] is None:
        r[0]["assets"] = None

    return ScriptReference.model_validate(r[0])


def get_datum_from_address(
    address: Address,
    asset: str | None = None,
) -> ScriptReference:
    kwargs = {"address": address.payment_part.payload}

    if asset is not None:
        kwargs.update(
            {
                "policy": bytes.fromhex(asset[:56]),
                "name": bytes.fromhex(asset[56:]),
            },
        )

    SCRIPT_SELECTOR = """
SELECT ENCODE(tx.hash, 'hex') as "tx_hash",
tx_out.index as "tx_index",
tx_out.address,
ENCODE(datum.hash,'hex') as "datum_hash",
ENCODE(datum.bytes,'hex') as "datum_cbor",
COALESCE (
    json_build_object('lovelace',tx_out.value::TEXT)::jsonb || (
        SELECT json_agg(
            json_build_object(
                CONCAT(encode(ma.policy, 'hex'), encode(ma.name, 'hex')),
                mto.quantity::TEXT
            )
        )
        FROM ma_tx_out mto
        JOIN multi_asset ma ON (mto.ident = ma.id)
        WHERE mto.tx_out_id = tx_out.id
    )::jsonb,
    jsonb_build_array(json_build_object('lovelace',tx_out.value::TEXT)::jsonb)
) AS "assets",
ENCODE(s.bytes, 'hex') as "script"
FROM tx_out
LEFT JOIN ma_tx_out mtxo ON mtxo.tx_out_id = tx_out.id
LEFT JOIN multi_asset ma ON ma.id = mtxo.ident
LEFT JOIN tx ON tx.id = tx_out.tx_id
LEFT JOIN datum ON tx_out.inline_datum_id = datum.id
LEFT JOIN block on block.id = tx.block_id
LEFT JOIN script s ON s.id = tx_out.reference_script_id
WHERE tx_out.payment_cred = %(address)b"""

    if asset is not None:
        SCRIPT_SELECTOR += """
AND policy = %(policy)b AND name = %(name)b
"""

    SCRIPT_SELECTOR += """
AND tx_out.inline_datum_id IS NOT NULL
ORDER BY block.time DESC
LIMIT 1
"""
    r = db_query(SCRIPT_SELECTOR, kwargs)

    if r[0]["assets"] is not None and r[0]["assets"][0]["lovelace"] is None:
        r[0]["assets"] = None

    return ScriptReference.model_validate(r[0])


def get_historical_order_utxos(
    stake_addresses: list[str],
    after_time: datetime | int | None = None,
    limit: int = 1000,
    page: int = 0,
):
    if isinstance(after_time, int):
        after_time = datetime.fromtimestamp(after_time)

    utxo_selector = """
SELECT (
	SELECT array_agg(DISTINCT txo.address)
	FROM tx_out txo
	LEFT JOIN tx_in txi ON txo.tx_id = txi.tx_out_id AND txo.index = txi.tx_out_index
	WHERE txi.tx_in_id = txo_stake.tx_id
) AS "submit_address_inputs",
txo_stake.address as "submit_address_stake",
ENCODE(tx.hash, 'hex') as "submit_tx_hash",
txo_stake.index as "submit_tx_index",
ENCODE(block.hash,'hex') as "submit_block_hash",
EXTRACT(
	epoch
	FROM block.time
)::INTEGER AS "submit_block_time",
tx.block_index AS "submit_block_index",
(
	SELECT array_agg(tx_metadata.json)
	FROM tx_metadata
	WHERE tx.id = tx_metadata.tx_id
) AS "submit_metadata",
COALESCE(
	json_build_object('lovelace',txo_stake.value::TEXT)::jsonb || (
		SELECT json_agg(
			json_build_object(
				CONCAT(encode(ma.policy, 'hex'), encode(ma.name, 'hex')),
				mto.quantity::TEXT
			)
		)
		FROM ma_tx_out mto
		JOIN multi_asset ma ON (mto.ident = ma.id)
		WHERE mto.tx_out_id = txo_stake.id
	)::jsonb,
	jsonb_build_array(json_build_object('lovelace',txo_stake.value::TEXT)::jsonb)
) AS "submit_assets",
ENCODE(datum.hash,'hex') as "submit_datum_hash",
ENCODE(datum.bytes,'hex') as "submit_datum_cbor",
txo_output.address,
ENCODE(txo_output.tx_hash, 'hex') as "tx_hash",
txo_output.tx_index as "tx_index",
EXTRACT(
	epoch
	FROM txo_output.block_time
)::INTEGER AS "block_time",
txo_output.block_index AS "block_index",
ENCODE(txo_output.block_hash,'hex') AS "block_hash",
ENCODE(txo_output.datum_hash, 'hex') AS "datum_hash",
ENCODE(txo_output.datum_bytes, 'hex') AS "datum_cbor",
COALESCE(
	json_build_object('lovelace',txo_output.value::TEXT)::jsonb || (
		SELECT json_agg(
			json_build_object(
				CONCAT(encode(ma.policy, 'hex'), encode(ma.name, 'hex')),
				mto.quantity::TEXT
			)
		)
		FROM ma_tx_out mto
		JOIN multi_asset ma ON (mto.ident = ma.id)
		WHERE mto.tx_out_id = txo_output.tx_id
	)::jsonb,
	jsonb_build_array(json_build_object('lovelace',txo_output.value::TEXT)::jsonb)
) AS "assets",
(txo_output.inline_datum_id IS NOT NULL OR txo_output.reference_script_id IS NOT NULL) as "plutus_v2"
"""

    utxo_selector += """FROM (
	SELECT *
	FROM tx_out txo
	WHERE txo.payment_cred = ANY(%(addresses)b) AND txo.data_hash IS NOT NULL
) txo_stake
LEFT JOIN tx ON tx.id = txo_stake.tx_id
LEFT JOIN block ON tx.block_id = block.id
LEFT JOIN datum ON txo_stake.data_hash = datum.hash
LEFT JOIN (
	SELECT tx.hash AS "tx_hash",
	txo.index AS "tx_index",
	txo.value,
	txo.id as "tx_id",
	block.hash AS "block_hash",
	block.time AS "block_time",
    block.block_no,
	tx.block_index AS "block_index",
	tx_in.tx_out_id,
	tx_in.tx_out_index,
    txo.inline_datum_id,
    txo.reference_script_id,
    txo.address,
    datum.hash as "datum_hash",
    datum.bytes as "datum_bytes"
	FROM tx_in
	LEFT JOIN tx ON tx.id = tx_in.tx_in_id
	LEFT JOIN tx_out txo ON tx.id = txo.tx_id
	LEFT JOIN block ON tx.block_id = block.id
	LEFT JOIN datum ON txo.data_hash = datum.hash
) txo_output ON txo_output.tx_out_id = txo_stake.tx_id AND txo_output.tx_out_index = txo_stake.index
WHERE datum.hash IS NOT NULL"""

    if after_time is not None:
        utxo_selector += """
    AND block.time >= %(after_time)s"""

    utxo_selector += """
ORDER BY tx.id ASC
LIMIT %(limit)s
OFFSET %(offset)s"""

    r = db_query(
        utxo_selector,
        {
            "addresses": [
                Address.decode(a).payment_part.payload for a in stake_addresses
            ],
            "limit": limit,
            "offset": page * limit,
            "after_time": None
            if after_time is None
            else after_time.strftime("%Y-%m-%d %H:%M:%S"),
        },
    )

    return SwapTransactionList.model_validate(r)


def get_order_utxos_by_block_or_tx(
    stake_addresses: list[str],
    out_tx_hash: list[str] | None = None,
    in_tx_hash: list[str] | None = None,
    block_no: int | None = None,
    after_block: int | None = None,
    limit: int = 1000,
    page: int = 0,
) -> SwapTransactionList:
    utxo_selector = """
SELECT (
	SELECT array_agg(DISTINCT txo.address)
	FROM tx_out txo
	LEFT JOIN tx_in txi ON txo.tx_id = txi.tx_out_id AND txo.index = txi.tx_out_index
	WHERE txi.tx_in_id = txo_stake.tx_id
) AS "submit_address_inputs",
txo_stake.address as "submit_address_stake",
ENCODE(txo_stake.tx_hash, 'hex') as "submit_tx_hash",
txo_stake.index as "submit_tx_index",
ENCODE(txo_stake.block_hash,'hex') as "submit_block_hash",
EXTRACT(
	epoch
	FROM txo_stake.block_time
)::INTEGER AS "submit_block_time",
txo_stake.block_index AS "submit_block_index",
(
	SELECT array_agg(tx_metadata.json)
	FROM tx_metadata
	WHERE txo_stake.tx_id = tx_metadata.tx_id
) AS "submit_metadata",
COALESCE(
	json_build_object('lovelace',txo_stake.value::TEXT)::jsonb || (
		SELECT json_agg(
			json_build_object(
				CONCAT(encode(ma.policy, 'hex'), encode(ma.name, 'hex')),
				mto.quantity::TEXT
			)
		)
		FROM ma_tx_out mto
		JOIN multi_asset ma ON (mto.ident = ma.id)
		WHERE mto.tx_out_id = txo_stake.id
	)::jsonb,
	jsonb_build_array(json_build_object('lovelace',txo_stake.value::TEXT)::jsonb)
) AS "submit_assets",
ENCODE(txo_stake.datum_hash,'hex') as "submit_datum_hash",
ENCODE(txo_stake.datum_bytes,'hex') as "submit_datum_cbor",
txo_output.address,
ENCODE(txo_output.tx_hash, 'hex') as "tx_hash",
txo_output.tx_index as "tx_index",
EXTRACT(
	epoch
	FROM txo_output.block_time
)::INTEGER AS "block_time",
txo_output.block_index AS "block_index",
ENCODE(txo_output.block_hash,'hex') AS "block_hash",
ENCODE(txo_output.datum_hash, 'hex') AS "datum_hash",
ENCODE(txo_output.datum_bytes, 'hex') AS "datum_cbor",
COALESCE(
	json_build_object('lovelace',txo_output.value::TEXT)::jsonb || (
		SELECT json_agg(
			json_build_object(
				CONCAT(encode(ma.policy, 'hex'), encode(ma.name, 'hex')),
				mto.quantity::TEXT
			)
		)
		FROM ma_tx_out mto
		JOIN multi_asset ma ON (mto.ident = ma.id)
		WHERE mto.tx_out_id = txo_output.tx_id
	)::jsonb,
	jsonb_build_array(json_build_object('lovelace',txo_output.value::TEXT)::jsonb)
) AS "assets",
(txo_output.inline_datum_id IS NOT NULL OR txo_output.reference_script_id IS NOT NULL) as "plutus_v2"
"""

    utxo_selector += """FROM (
    SELECT DISTINCT txo.tx_id,
	txo.id,
	txo.index,
	txo.value,
	txo.data_hash,
    txo.address,
	tx.hash as "tx_hash",
	tx.block_index,
	block.hash as "block_hash",
	block.time as "block_time",
	datum.hash as "datum_hash",
	datum.bytes as "datum_bytes"
	FROM tx_out txo
	LEFT JOIN tx ON tx.id = txo.tx_id
	LEFT JOIN block ON tx.block_id = block.id
	LEFT JOIN datum ON txo.data_hash = datum.hash
	LEFT JOIN tx_in ON tx_in.tx_out_id = tx.id AND tx_in.tx_out_index = txo.index
	LEFT JOIN tx tx_in_ref ON tx_in.tx_in_id = tx_in_ref.id
	WHERE txo.payment_cred = ANY(%(addresses)b) AND txo.data_hash IS NOT NULL"""

    if out_tx_hash is not None:
        utxo_selector += """
	AND tx_in_ref.hash = ANY(%(out_tx_hash)b)"""
    elif in_tx_hash is not None:
        utxo_selector += """
	AND tx.hash = ANY(%(in_tx_hash)b)"""

    if block_no is not None:
        utxo_selector += """
    AND block.block_no = %(block_no)s"""
    elif after_block is not None:
        utxo_selector += """
    AND block.block_no >= %(after_block)s"""

    utxo_selector += """
) txo_stake
LEFT JOIN (
	SELECT tx.hash AS "tx_hash",
	txo.index AS "tx_index",
	txo.value,
	txo.id as "tx_id",
	block.hash AS "block_hash",
	block.time AS "block_time",
    block.block_no,
	tx.block_index AS "block_index",
	tx_in.tx_out_id,
	tx_in.tx_out_index,
    txo.inline_datum_id,
    txo.reference_script_id,
    txo.address,
    datum.hash as "datum_hash",
    datum.bytes as "datum_bytes"
	FROM tx_in
	LEFT JOIN tx ON tx.id = tx_in.tx_in_id
	LEFT JOIN tx_out txo ON tx.id = txo.tx_id
	LEFT JOIN block ON tx.block_id = block.id
	LEFT JOIN datum ON txo.data_hash = datum.hash
) txo_output ON txo_output.tx_out_id = txo_stake.tx_id AND txo_output.tx_out_index = txo_stake.index
WHERE txo_stake.datum_hash IS NOT NULL
ORDER BY txo_stake.tx_id ASC
LIMIT %(limit)s
OFFSET %(offset)s"""

    r = db_query(
        utxo_selector,
        {
            "addresses": [
                Address.decode(a).payment_part.payload for a in stake_addresses
            ],
            "limit": limit,
            "offset": page * limit,
            "block_no": block_no,
            "after_block": after_block,
            "out_tx_hash": None
            if out_tx_hash is None
            else [bytes.fromhex(h) for h in out_tx_hash],
            "in_tx_hash": None
            if in_tx_hash is None
            else [bytes.fromhex(h) for h in in_tx_hash],
        },
    )

    return SwapTransactionList.model_validate(r)


def get_cancel_utxos(
    stake_addresses: list[str],
    block_no: int | None = None,
    after_time: datetime | int | None = None,
    limit: int = 1000,
    page: int = 0,
):
    if isinstance(after_time, int):
        after_time = datetime.fromtimestamp(after_time)

    utxo_selector = """
SELECT (
	SELECT array_agg(DISTINCT tx_out.address)
	FROM tx_out
	LEFT JOIN tx_in txi ON tx_out.tx_id = txi.tx_out_id AND tx_out.index = txi.tx_out_index
	WHERE txi.tx_in_id = txo.tx_id
) AS "submit_address_inputs",
txo.address as "submit_address_stake",
ENCODE(tx.hash, 'hex') as "submit_tx_hash",
txo.index as "submit_tx_index",
ENCODE(block.hash,'hex') as "submit_block_hash",
EXTRACT(
	epoch
	FROM block.time
)::INTEGER AS "submit_block_time",
tx.block_index AS "submit_block_index",
(
	SELECT array_agg(tx_metadata.json)
	FROM tx_metadata
	WHERE txo.tx_id = tx_metadata.tx_id
) AS "submit_metadata",
COALESCE(
	json_build_object('lovelace',txo.value::TEXT)::jsonb || (
		SELECT json_agg(
			json_build_object(
				CONCAT(encode(ma.policy, 'hex'), encode(ma.name, 'hex')),
				mto.quantity::TEXT
			)
		)
		FROM ma_tx_out mto
		JOIN multi_asset ma ON (mto.ident = ma.id)
		WHERE mto.tx_out_id = txo.id
	)::jsonb,
	jsonb_build_array(json_build_object('lovelace',txo.value::TEXT)::jsonb)
) AS "submit_assets",
ENCODE(datum.hash,'hex') as "submit_datum_hash",
ENCODE(datum.bytes,'hex') as "submit_datum_cbor",
txo_output.address,
ENCODE(txo_output.tx_hash, 'hex') as "tx_hash",
txo_output.tx_index as "tx_index",
EXTRACT(
	epoch
	FROM txo_output.block_time
)::INTEGER AS "block_time",
txo_output.block_index AS "block_index",
ENCODE(txo_output.block_hash,'hex') AS "block_hash",
ENCODE(txo_output.datum_hash, 'hex') AS "datum_hash",
ENCODE(txo_output.datum_bytes, 'hex') AS "datum_cbor",
COALESCE(
	json_build_object('lovelace',txo_output.value::TEXT)::jsonb || (
		SELECT json_agg(
			json_build_object(
				CONCAT(encode(ma.policy, 'hex'), encode(ma.name, 'hex')),
				mto.quantity::TEXT
			)
		)
		FROM ma_tx_out mto
		JOIN multi_asset ma ON (mto.ident = ma.id)
		WHERE mto.tx_out_id = txo_output.tx_id
	)::jsonb,
	jsonb_build_array(json_build_object('lovelace',txo_output.value::TEXT)::jsonb)
) AS "assets",
(txo_output.inline_datum_id IS NOT NULL OR txo_output.reference_script_id IS NOT NULL) as "plutus_v2"
"""

    utxo_selector += """FROM (
	SELECT tx.hash AS "tx_hash",
	txo.index AS "tx_index",
	txo.value,
	txo.id as "tx_id",
	block.hash AS "block_hash",
	block.time AS "block_time",
    block.block_no,
	tx.block_index AS "block_index",
	tx_in.tx_out_id,
	tx_in.tx_out_index,
    txo.inline_datum_id,
    txo.reference_script_id,
    txo.address,
    datum.hash as "datum_hash",
    datum.bytes as "datum_bytes"
	FROM tx_in
	LEFT JOIN tx ON tx.id = tx_in.tx_in_id
	LEFT JOIN tx_out txo ON tx.id = txo.tx_id
	LEFT JOIN block ON tx.block_id = block.id
	LEFT JOIN datum ON txo.data_hash = datum.hash"""

    if after_time is not None:
        utxo_selector += """
    WHERE block.time >= %(after_time)s"""
    elif block_no is not None:
        utxo_selector += """
    WHERE block.block_no = %(block_no)s"""
    else:
        raise ValueError("Either after_time or block_no should be defined.")

    utxo_selector += """
    GROUP BY tx.hash, txo.value, txo.id, block.hash, block.time, block.block_no,
    tx.block_index, tx_in.tx_out_id, tx_in.tx_out_index, txo.inline_datum_id, txo.reference_script_id,
    txo.address, datum.hash, datum.bytes
	HAVING COUNT(DISTINCT txo.address) = 1
) txo_output
LEFT JOIN tx_out txo ON txo.tx_id = txo_output.tx_out_id
    AND txo_output.tx_out_index = txo.index
	AND txo.payment_cred = ANY(%(addresses)b)
    AND txo.data_hash IS NOT NULL
LEFT JOIN tx ON tx.id = txo.tx_id
LEFT JOIN block ON tx.block_id = block.id
LEFT JOIN datum ON txo.data_hash = datum.hash
LEFT JOIN tx_in ON tx_in.tx_out_id = tx.id AND tx_in.tx_out_index = txo.index
LEFT JOIN tx tx_in_ref ON tx_in.tx_in_id = tx_in_ref.id
WHERE txo.id IS NOT NULL
ORDER BY txo.tx_id ASC
LIMIT %(limit)s
OFFSET %(offset)s"""

    r = db_query(
        utxo_selector,
        {
            "addresses": [
                Address.decode(a).payment_part.payload for a in stake_addresses
            ],
            "limit": limit,
            "offset": page * limit,
            "after_time": None
            if after_time is None
            else after_time.strftime("%Y-%m-%d %H:%M:%S"),
            "block_no": block_no,
        },
    )

    return SwapTransactionList.model_validate(r)<|MERGE_RESOLUTION|>--- conflicted
+++ resolved
@@ -284,7 +284,6 @@
 LEFT JOIN block on block.id = tx.block_id
 WHERE s.hash = %(address)b
 ORDER BY block.time DESC
-<<<<<<< HEAD
 LIMIT 1
 """
     r = db_query(SCRIPT_SELECTOR, {"address": address.payment_part.payload})
@@ -325,8 +324,6 @@
 WHERE tx_out.payment_cred = %(address)b
 AND tx_out.inline_datum_id IS NOT NULL
 ORDER BY block.time DESC
-=======
->>>>>>> fd7bd271
 LIMIT 1
 """
     r = db_query(SCRIPT_SELECTOR, {"address": address.payment_part.payload})
