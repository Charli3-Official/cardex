import json
import logging
import os
from dataclasses import dataclass
from datetime import datetime
from enum import Enum
from typing import Any
from typing import ClassVar
from typing import Dict
from typing import List
from typing import Union

import requests
<<<<<<< HEAD
=======
from cardex.backend.dbsync.axo import get_axo_target
from cardex.backend.dbsync.references import get_script_from_address
>>>>>>> 23492765
from cardex.dataclasses.datums import AssetClass
from cardex.dataclasses.datums import CancelRedeemer
from cardex.dataclasses.datums import OrderDatum
from cardex.dataclasses.models import Assets
from cardex.dataclasses.models import OrderType
from cardex.dataclasses.models import PoolSelector
from cardex.dexs.core.errors import InvalidPoolError
from cardex.dexs.ob.ob_base import AbstractOrderBookState
from cardex.dexs.ob.ob_base import BuyOrderBook
from cardex.dexs.ob.ob_base import OrderBookOrder
from cardex.dexs.ob.ob_base import SellOrderBook
from cardex.utility import asset_to_value
from dotenv import load_dotenv
from pycardano import Address
from pycardano import AlonzoMetadata
from pycardano import AuxiliaryData
from pycardano import Metadata
from pycardano import MultiAsset
from pycardano import PlutusData
from pycardano import PlutusV2Script
from pycardano import Redeemer
from pycardano import RedeemerTag
from pycardano import TransactionBuilder
from pycardano import TransactionId
from pycardano import TransactionInput
from pycardano import TransactionOutput
from pycardano import UTxO
from pycardano import Value
from pycardano.utils import min_lovelace
from pydantic import BaseModel
from pydantic import field_validator

formatter = logging.Formatter(
    fmt="%(asctime)s - %(name)-8s - %(levelname)-8s - %(message)s",
    datefmt="%d-%b-%y %H:%M:%S",
)
logger = logging.getLogger("cardem.api.dataclasses.axo")

load_dotenv()

AXO_API_KEY = os.environ["AXO_API_KEY"]


@dataclass
class TimeMilliseconds(PlutusData):
    CONSTR_ID = 7
    time_milliseconds: int


@dataclass
class Rationale(PlutusData):
    CONSTR_ID = 0
    numerator: int
    denominator: int


@dataclass
class RationaleWrapper(PlutusData):
    CONSTR_ID = 2
    wrapper: Rationale


@dataclass
class AxoOrderDatum(OrderDatum):
    CONSTR_ID = 0

    node_allocation: Dict[int, Dict[bytes, Dict[bytes, int]]]
    asset_mapping: List[AssetClass]
    instance_token: AssetClass
    parameters: Dict[bytes, Union[RationaleWrapper, TimeMilliseconds]]
    variables: Dict[Any, Any]

    def address_source(self, block_time: None | int) -> str:
        address = get_axo_target(
            assets=self.instance_token.assets,
            block_time=datetime.fromtimestamp(block_time),
        )
        return Address.decode(address)

    def order_type(self) -> OrderType:
        return OrderType.swap

    def requested_amount(self) -> Assets:
        tokens = []
        for i, token in self.node_allocation.items():
            if len(token) == 0:
                tokens.append(0)
            else:
                tokens.append(
                    token[self.asset_mapping[i].policy][
                        self.asset_mapping[i].asset_name
                    ],
                )

        price: Rationale | None = None
        for _, value in self.parameters.items():
            if isinstance(value, RationaleWrapper):
                price = value.wrapper

        if price is None:
            raise ValueError("Could not find price")

        unit = (self.asset_mapping[1].policy + self.asset_mapping[1].asset_name).hex()
        if unit == "":
            unit = "lovelace"
        quantity = tokens[1] + tokens[0] * price.denominator // price.denominator
        return Assets(**{unit: quantity})


@dataclass
class AxoCancelRedeemer(PlutusData):
    CONSTR_ID = 6


class AxoOBResponse(BaseModel):
    amount_unit: str
    amount_unit_ticker: str
    arrow_pair: str
    buy_side_amount: list[float]
    buy_side_depth: int | None = None
    buy_side_price: list[float]
    left: str
    left_ticker: str
    pair: str
    right: str
    right_ticker: str
    sell_side_amount: list[float]
    sell_side_depth: int | None = None
    sell_side_price: list[float]


class AxoCreateParams(BaseModel):
    left: str
    right: str
    amount: float | str
    startDate: datetime | None = None
    endDate: datetime | None = None
    price: float | str | None = None
    slippage: float | str = 3.0


class AxoCreateResponse(BaseModel):
    policy_script: str
    strat_id: str
    token_name: str
    datum: str
    algo_addr: str
    nft_metadata: dict

    @field_validator("nft_metadata", mode="before")
    @classmethod
    def validate_metadata(cls, v: str) -> dict:
        return json.loads(v)

    @field_validator("policy_script")
    @classmethod
    def strip_policy(cls, v: str) -> str:
        """Trim the extra bytes cbor tag off it."""
        return v[6:]


class AxoCloseResponse(BaseModel):
    validator_address: str
    command_datum: str


class AxoCMCResponse(BaseModel):
    base_currency: str
    base_subject: str
    base_volume: float
    highest_bid: float
    highest_price_24h: float | None
    last_price: float | None
    lowest_ask: float
    lowest_price_24h: float | None
    price_change_percent_24h: float | None
    quote_currency: str
    quote_subject: str
    quote_volume: float
    trading_pairs: str


class AxoAlgoName(Enum):
    limit = "Limit"
    market = "Smart Market"
    dca = "DCA"


class AxoAPIClient:
    headers = {"x-api-key": AXO_API_KEY, "Content-Type": "application/json"}

    network = "mainnet"

    urls = {
        "mainnet": "https://api.axo.trade/",
        "preprod": "https://api.axo-preview.trade/",
    }

    def cmc_summary(self) -> list[AxoCMCResponse]:
        url = self.urls[self.network] + "cmc/summary"

        result = requests.get(url, headers=self.headers)

        assert result.status_code == 200, f"{result.status_code}: {result.text}"

        return [AxoCMCResponse.model_validate(token) for token in result.json()]

    def aob(self, token_a: str, token_b: str) -> AxoOBResponse:
        url = self.urls[self.network] + "aob"

        token_a = "" if token_a == "lovelace" else token_a
        token_b = "" if token_a == "lovelace" else token_b

        result = requests.get(
            url,
            headers=self.headers,
            params={"left": token_a, "right": token_b},
        )

        assert result.status_code == 200, f"{result.status_code}: {result.text}"

        return AxoOBResponse.model_validate(result.json())

    def ob(self, token_a: str, token_b: str) -> AxoOBResponse:
        url = self.urls[self.network] + "ob"

        token_a = "" if token_a == "lovelace" else token_a
        token_b = "" if token_a == "lovelace" else token_b

        result = requests.get(
            url,
            headers=self.headers,
            params={"left": token_a, "right": token_b},
        )

        assert result.status_code == 200, f"{result.status_code}: {result.text}"

        return AxoOBResponse.model_validate(result.json())

    def spot(self, token_a: str, token_b: str) -> float | None:
        url = self.urls[self.network] + "spot"

        token_a = "" if token_a == "lovelace" else token_a
        token_b = "" if token_a == "lovelace" else token_b

        result = requests.get(
            url,
            headers=self.headers,
            params={"left": token_a, "right": token_b},
        )

        assert result.status_code == 200, f"{result.status_code}: {result.text}"

        return result.json()

    def create(
        self,
        wallet_addr: str,
        tx_hash: str,
        tx_idx: int,
        params: AxoCreateParams,
        algo_name: AxoAlgoName = AxoAlgoName.market,
    ) -> AxoCreateResponse:
        url = self.urls[self.network] + "create"

        result = requests.post(
            url,
            headers=self.headers,
            json={
                "wallet_addr": wallet_addr,
                "outref_utxo_id": tx_hash,
                "outref_utxo_ix": tx_idx,
                "algo_name": algo_name.value,
                "params": params.model_dump(exclude_none=True),
            },
        )

        assert result.status_code == 200, f"{result.status_code}: {result.text}"

        return AxoCreateResponse.model_validate(result.json())

    def notify(self, tx_hash: str, strat_id: str):
        url = self.urls[self.network] + "notify"

        result = requests.put(
            url,
            headers=self.headers,
            json={"tx_id": tx_hash, "strat_id": strat_id},
        )

        return result

    def close(
        self,
        wallet_address: str,
        return_address: str,
        strategy_id: str,
    ) -> AxoCloseResponse:
        url = self.urls[self.network] + "close"

        result = requests.post(
            url,
            headers=self.headers,
            json={
                "wallet_address": wallet_address,
                "return_address": return_address,
                "strategy_id": strategy_id,
            },
        )

        assert result.status_code == 200, f"{result.status_code}: {result.text}"

        return AxoCloseResponse.model_validate(result.json())

    def get_ob_info(self, assets) -> tuple:
        return (
            self.aob(
                token_a=assets.unit(0),
                token_b=assets.unit(1),
            ),
            self.ob(
                token_a=assets.unit(0),
                token_b=assets.unit(1),
            ),
            self.spot(
                token_a=assets.unit(0),
                token_b=assets.unit(1),
            ),
        )


class AxoOBMarketState(AbstractOrderBookState):
    fee: int = 10
    spot: float = 1
    plutus_v2: bool = True
    inactive: bool = False
    _stake_address: ClassVar[Address] = Address.decode(
        "addr1z92l7rnra7sxjn5qv5fzc4fwsrrm29mgkleqj9a0y46j5lrryf9mtf9layje8u7u7wmap6alr28l90ry5t9nlyldjjsse4mxc9",
    )
    _client: ClassVar[AxoAPIClient] = AxoAPIClient()
    _reference_utxo: ClassVar[UTxO | None] = None
    _deposit: Assets = Assets(lovelace=8000000)

    @classmethod
    @property
    def dex(cls) -> str:
        return "Axo"

    @classmethod
    @property
    def order_selector(self) -> list[str]:
        """Order selection information."""
        addresses = [
            "addr1z92l7rnra7sxjn5qv5fzc4fwsrrm29mgkleqj9a0y46j5lrryf9mtf9layje8u7u7wmap6alr28l90ry5t9nlyldjjsse4mxc9",
        ]
        return addresses

    @classmethod
    def pool_selector(self) -> PoolSelector:
        """Pool selection information."""
        return []

    @property
    def swap_forward(self) -> bool:
        return False

    @classmethod
    def default_script_class(cls):
        return PlutusV2Script

    @classmethod
    @property
    def reference_utxo(cls) -> UTxO | None:
        if cls._reference_utxo is None:
            script_reference = cls.get_backend().get_script_from_address(cls._stake_address)

            script = cls.default_script_class()(bytes.fromhex(script_reference.script))

            cls._reference_utxo = UTxO(
                input=TransactionInput(
                    transaction_id=TransactionId(
                        bytes.fromhex(
                            script_reference.tx_hash,
                        ),
                    ),
                    index=script_reference.tx_index,
                ),
                output=TransactionOutput(
                    address=Address.decode(script_reference.address),
                    amount=asset_to_value(script_reference.assets),
                    script=script,
                ),
            )
        return cls._reference_utxo

    @classmethod
    def _process_ob(
        self,
        ob: AxoOBResponse,
    ) -> tuple[list[OrderBookOrder], list[OrderBookOrder]]:
        prices = get_token_prices(assets=[ob.left, ob.right])
        left = ob.left if ob.left != "" else "lovelace"
        if prices[0].policy_id + prices[0].policy_name == left:
            token_a_decimals = prices[0].decimals
            token_b_decimals = prices[1].decimals
        else:
            token_a_decimals = prices[1].decimals
            token_b_decimals = prices[0].decimals

        sell_book = []
        for index in range(len(ob.sell_side_price)):
            sell_book.append(
                OrderBookOrder(
                    price=ob.sell_side_price[index]
                    * 10 ** (token_a_decimals - token_b_decimals),
                    quantity=int(ob.sell_side_amount[index] * 10**token_b_decimals),
                ),
            )
        buy_book = []
        for index in range(len(ob.buy_side_price)):
            buy_book.append(
                OrderBookOrder(
                    price=ob.buy_side_price[index] ** -1
                    * 10 ** (token_b_decimals - token_a_decimals),
                    quantity=int(
                        ob.buy_side_amount[index]
                        * 10**token_a_decimals
                        * ob.buy_side_price[index],
                    ),
                ),
            )

        return BuyOrderBook(buy_book), SellOrderBook(sell_book)

    @classmethod
    def get_book(cls, assets: Assets) -> "AxoOBMarketState":
        aob, ob, spot = cls._client.get_ob_info(assets)

        if spot is None:
            raise InvalidPoolError

        try:
            buy_book, sell_book = cls._process_ob(ob=aob)
            buy_book_full, sell_book_full = cls._process_ob(ob=ob)
        except IndexError:
            logger.error(f"Error getting Axo order book for assets: {assets}")
            raise InvalidPoolError

        if "lovelace" in assets:
            spot = 1.0

        instance = cls(
            assets=assets,
            spot=spot,
            block_time=int(datetime.now().timestamp()),
            block_index=0,
            buy_book_full=buy_book_full,
            sell_book_full=sell_book_full,
        )

        return instance

    @classmethod
    @property
    def order_datum_class(self) -> type[PlutusData]:
        return AxoOrderDatum

    @property
    def stake_address(self) -> Address:
        return self._stake_address

    def swap_utxo(
        self,
        address_source: Address,
        in_assets: Assets,
        out_assets: Assets,
        tx_builder: TransactionBuilder,
        extra_assets: Assets | None = None,
        address_target: Address | None = None,
        datum_target: PlutusData | None = None,
    ) -> tuple[TransactionOutput, PlutusData, UTxO]:
        # Basic checks
        if len(in_assets) != 1 or len(out_assets) != 1:
            raise ValueError(
                "Only one asset can be supplied as input, "
                + "and one asset supplied as output.",
            )

        # Get the mint input UTxO
        utxo_input = None
        for utxo in tx_builder.inputs:
            if utxo.output.amount.coin > 1200000:
                if utxo_input is None or len(utxo_input.output.to_cbor_hex()) < len(
                    utxo.output.to_cbor_hex(),
                ):
                    utxo_input = utxo

        # Get the order build info
        prices = get_token_prices(assets=[in_assets.unit(), out_assets.unit()])
        if prices[0].policy_id + prices[0].policy_name == in_assets.unit():
            in_decimals = prices[0].decimals
            out_decimals = prices[1].decimals
        else:
            in_decimals = prices[1].decimals
            out_decimals = prices[0].decimals
        params = AxoCreateParams(
            left=in_assets.unit() if in_assets.unit() != "lovelace" else "",
            right=out_assets.unit() if out_assets.unit() != "lovelace" else "",
            amount=in_assets.quantity() / 10**in_decimals,
            slippage=self.slippage(in_assets=in_assets, out_assets=out_assets) + 2.0,
        )
        create: AxoCreateResponse = self._client.create(
            wallet_addr=address_source.encode(),
            tx_hash=utxo_input.input.transaction_id.payload.hex(),
            tx_idx=utxo_input.input.index,
            params=params,
        )

        # Create the mint metadata
        metadata = AuxiliaryData(
            AlonzoMetadata(metadata=Metadata({721: create.nft_metadata})),
        )
        tx_builder.auxiliary_data = metadata

        # Create the axo receipt
        axo_receipt = MultiAsset.from_primitive(
            {
                bytes.fromhex(create.strat_id): {
                    bytes.fromhex(create.token_name): 2,
                },
            },
        )
        tx_builder.mint = axo_receipt
        redeemer = Redeemer(CancelRedeemer())
        redeemer.tag = RedeemerTag.MINT
        tx_builder.add_minting_script(
            PlutusV2Script(bytes.fromhex(create.policy_script)),
            redeemer,
        )

        # Add in the recommended lovelace to the input and the axo receipt
        in_assets.root["lovelace"] = (
            in_assets["lovelace"]
            + self.batcher_fee(
                in_assets=in_assets,
                out_assets=out_assets,
                extra_assets=extra_assets,
            ).quantity()
            + self.deposit(in_assets=in_assets, out_assets=out_assets).quantity()
        )
        in_assets.root[create.strat_id + create.token_name] = 1

        # Create the swap utxo
        order_datum = AxoOrderDatum.from_cbor(create.datum)
        output = TransactionOutput(
            address=create.algo_addr,
            amount=asset_to_value(in_assets),
            datum=order_datum,
        )
        tx_builder.add_output(output)

        # Create the receipt UTxO
        utxo = TransactionOutput(
            address=address_source,
            amount=Value(
                coin=1000000,
                multi_asset=MultiAsset.from_primitive(
                    {
                        bytes.fromhex(create.strat_id): {
                            bytes.fromhex(create.token_name): 1,
                        },
                    },
                ),
            ),
        )
        utxo.amount.coin = min_lovelace(context=tx_builder.context, output=utxo)
        tx_builder.add_output(utxo)

        return output, order_datum, utxo_input

    @property
    def volume_fee(self) -> int:
        return 10

    @classmethod
    def cancel_redeemer(cls) -> PlutusData:
        return Redeemer(AxoCancelRedeemer())

    def batcher_fee(
        self,
        in_assets: Assets | None = None,
        out_assets: Assets | None = None,
        extra_assets: Assets | None = None,
    ) -> Assets:
        """Batcher fee.

        Args:
            in_assets: The input assets for the swap
            out_assets: The output assets for the swap
            extra_assets: Extra assets included in the transaction
        """
        if in_assets.unit() == "lovelace":
            fees = max(self.volume_fee * in_assets.quantity() // 10000, 1200000)
        elif out_assets.unit() == "lovelace":
            fees = max(self.volume_fee * out_assets.quantity() // 10000, 1200000)
        else:
            fees = max(
                self.volume_fee * in_assets.quantity() * self.spot // 10000,
                1200000,
            )

        # The below code estimates the Cardano cost of executing the tx
        fees += 250000  # ~cost of output tx

        if in_assets.unit() == self.unit_a:
            book = self.sell_book_full
        else:
            book = self.buy_book_full

        # Each fill order incurs ~0.6 ada cost
        index = 0
        in_quantity = in_assets.quantity()
        while in_quantity > 0 and index < len(book):
            available = book[index].quantity * book[index].price
            fees += 600000
            if available > in_quantity:
                in_quantity = 0
            else:
                in_quantity -= book[index].price * book[index].quantity
            index += 1

        return Assets(lovelace=fees)

    def slippage(
        self,
        in_assets: Assets | None = None,
        out_assets: Assets | None = None,
    ) -> Assets:
        """Calculate slippage.

        Args:
            in_assets: The input assets for the swap
            out_assets: The output assets for the swap
            extra_assets: Extra assets included in the transaction
        """
        if in_assets.unit() == "lovelace":
            fees = max(self.volume_fee * in_assets.quantity() // 10000, 1200000)
        elif out_assets.unit() == "lovelace":
            fees = max(self.volume_fee * out_assets.quantity() // 10000, 1200000)
        else:
            fees = max(
                self.volume_fee * in_assets.quantity() * self.spot // 10000,
                1200000,
            )

        # The below code estimates the Cardano cost of executing the tx
        fees += 250000  # ~cost of output tx

        if in_assets.unit() == self.unit_a:
            book = self.sell_book_full
        else:
            book = self.buy_book_full

        # Each fill order incurs ~0.5 ada cost
        index = 0
        best_price = book[index].price
        in_quantity = in_assets.quantity()
        while in_quantity > 0 and index < len(book):
            available = book[index].quantity * book[index].price
            fees += 500000
            if available > in_quantity:
                in_quantity = 0
            else:
                in_quantity -= book[index].price * book[index].quantity
            last_price = book[index].price
            index += 1

        return 100 * abs(1 - (best_price / last_price))

    @property
    def pool_id(self):
        return ".".join([self.dex, self.unit_a, self.unit_b])<|MERGE_RESOLUTION|>--- conflicted
+++ resolved
@@ -11,11 +11,6 @@
 from typing import Union
 
 import requests
-<<<<<<< HEAD
-=======
-from cardex.backend.dbsync.axo import get_axo_target
-from cardex.backend.dbsync.references import get_script_from_address
->>>>>>> 23492765
 from cardex.dataclasses.datums import AssetClass
 from cardex.dataclasses.datums import CancelRedeemer
 from cardex.dataclasses.datums import OrderDatum
@@ -390,7 +385,9 @@
     @property
     def reference_utxo(cls) -> UTxO | None:
         if cls._reference_utxo is None:
-            script_reference = cls.get_backend().get_script_from_address(cls._stake_address)
+            script_reference = cls.get_backend().get_script_from_address(
+                cls._stake_address
+            )
 
             script = cls.default_script_class()(bytes.fromhex(script_reference.script))
 
